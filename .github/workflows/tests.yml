--- conflicted
+++ resolved
@@ -37,11 +37,7 @@
         pip install -r requirements-tests.txt
         pip install -r requirements-assignment.txt
         pip install -r requirements-hebo.txt
-<<<<<<< HEAD
-        pip install -e .[arch_sbo,botorch,trieste,tpe,rocket]
-=======
-        pip install -e .[arch_sbo,botorch,trieste,tpe,egor]
->>>>>>> 1aaa71b5
+        pip install -e .[arch_sbo,botorch,trieste,tpe,rocket,egor]
 
     - name: Test with pytest
       run: pytest sb_arch_opt --durations=0